// Copyright (c) 2014-2016, The Regents of the University of California.
// Copyright (c) 2016-2017, Nefeli Networks, Inc.
// All rights reserved.
//
// Redistribution and use in source and binary forms, with or without
// modification, are permitted provided that the following conditions are met:
//
// * Redistributions of source code must retain the above copyright notice, this
// list of conditions and the following disclaimer.
//
// * Redistributions in binary form must reproduce the above copyright notice,
// this list of conditions and the following disclaimer in the documentation
// and/or other materials provided with the distribution.
//
// * Neither the names of the copyright holders nor the names of their
// contributors may be used to endorse or promote products derived from this
// software without specific prior written permission.
//
// THIS SOFTWARE IS PROVIDED BY THE COPYRIGHT HOLDERS AND CONTRIBUTORS "AS IS"
// AND ANY EXPRESS OR IMPLIED WARRANTIES, INCLUDING, BUT NOT LIMITED TO, THE
// IMPLIED WARRANTIES OF MERCHANTABILITY AND FITNESS FOR A PARTICULAR PURPOSE
// ARE DISCLAIMED. IN NO EVENT SHALL THE COPYRIGHT HOLDER OR CONTRIBUTORS BE
// LIABLE FOR ANY DIRECT, INDIRECT, INCIDENTAL, SPECIAL, EXEMPLARY, OR
// CONSEQUENTIAL DAMAGES (INCLUDING, BUT NOT LIMITED TO, PROCUREMENT OF
// SUBSTITUTE GOODS OR SERVICES; LOSS OF USE, DATA, OR PROFITS; OR BUSINESS
// INTERRUPTION) HOWEVER CAUSED AND ON ANY THEORY OF LIABILITY, WHETHER IN
// CONTRACT, STRICT LIABILITY, OR TORT (INCLUDING NEGLIGENCE OR OTHERWISE)
// ARISING IN ANY WAY OUT OF THE USE OF THIS SOFTWARE, EVEN IF ADVISED OF THE
// POSSIBILITY OF SUCH DAMAGE.

#include "bkdrft_queue_inc.h"

#include "../port.h"
#include "../utils/format.h"
#include "../utils/ether.h"
#include "../utils/ip.h"
#include "../utils/udp.h"

const Commands BKDRFTQueueInc::cmds = {{"set_burst", "BKDRFTQueueIncCommandSetBurstArg",
                                  MODULE_CMD_FUNC(&BKDRFTQueueInc::CommandSetBurst),
                                  Command::THREAD_SAFE}};

CommandResponse BKDRFTQueueInc::Init(const bess::pb::BKDRFTQueueIncArg &arg) {
  const char *port_name;
  task_id_t tid;
  CommandResponse err;
  burst_ = bess::PacketBatch::kMaxBurst;
  if (!arg.port().length()) {
    return CommandFailure(EINVAL, "Field 'port' must be specified");
  }
  port_name = arg.port().c_str();
  qid_ = arg.qid();

  const auto &it = PortBuilder::all_ports().find(port_name);
  if (it == PortBuilder::all_ports().end()) {
    return CommandFailure(ENODEV, "Port %s not found", port_name);
  }
  port_ = it->second;
  burst_ = bess::PacketBatch::kMaxBurst;

  if (arg.prefetch()) {
    prefetch_ = 1;
  }
  node_constraints_ = port_->GetNodePlacementConstraint();
  tid = RegisterTask((void *)(uintptr_t)qid_);
  if (tid == INVALID_TASK_ID)
    return CommandFailure(ENOMEM, "Context creation failed");

  int ret = port_->AcquireQueues(reinterpret_cast<const module *>(this),
                                 PACKET_DIR_INC, &qid_, 1);
  if (ret < 0) {
    return CommandFailure(-ret);
  }

  return CommandSuccess();
}

void BKDRFTQueueInc::DeInit() {
  if (port_) {
    port_->ReleaseQueues(reinterpret_cast<const module *>(this), PACKET_DIR_INC,
                         &qid_, 1);
  }
}

std::string BKDRFTQueueInc::GetDesc() const {
  return bess::utils::Format("%s:%hhu/%s", port_->name().c_str(), qid_,
                             port_->port_builder()->class_name().c_str());
}

void BKDRFTQueueInc::PerFlowQueuing(bess::PacketBatch *batch) {
/* Let's manage the flows here to see what will happen
   * in near future!
   */
  int err = 0;

  // It can be avoided but we aren't at that level of performance optimization
  uint32_t cnt = batch->cnt(); 

  for (uint32_t i = 0; i < cnt; i++) {
#if FLOW_DEBUG
      if(i == 0)
        LOG(INFO) << "cnt read packets " << cnt << "\n";  
#endif
    bess::Packet *pkt = batch->pkts()[i];
    FlowId id = GetId(pkt);
    auto it = flows_.Find(id);

    // if the Flow doesn't exist create one
    // and add the packet to the new Flow
    if (it == nullptr) {
#if FLOW_DEBUG
      LOG(INFO) << "New Flow " << id.src_ip << "\n";
#endif
      AddNewFlow(pkt, id, &err);
      assert(err == 0);
    } else {
#if FLOW_DEBUG
      LOG(INFO) << "ENQUEUED " << id.src_ip << "\n";
#endif
      Enqueue(it->second, pkt, &err);
      assert(err == 0);
    }
  }
  // End of packet flow accounting!
}

struct task_result BKDRFTQueueInc::RunTask(Context *ctx, bess::PacketBatch *batch,
                                     void *arg) {
  Port *p = port_;
  int err = 0;


  if (!p->conf().admin_up) {
    return {.block = true, .packets = 0, .bits = 0};
  }

  // if (children_overload_ > 0) {
  //   // Alireza
  //   // Not sure if I should send a pause message now!
  //   // p->OverloadSignal();
  //   return {
  //       .block = true,
  //       .packets = 0,
  //       .bits = 0,
  //   };
  // }

  const queue_t qid = (queue_t)(uintptr_t)arg;

  uint64_t received_bytes = 0;

  const int burst = ACCESS_ONCE(burst_);
  const int pkt_overhead = 24;

  batch->set_cnt(p->RecvPackets(qid, batch->pkts(), burst));
  uint32_t cnt = batch->cnt();

<<<<<<< HEAD
  PerFlowQueuing(batch); // If you remove this! Nothing happens :)
=======
  /* Let's manage the flows here to see what will happen
   * in near future!
   */


  for (uint32_t i = 0; i < cnt; i++) {
#if FLOW_DEBUG
      if(i == 0)
        LOG(INFO) << "cnt read packets " << cnt << "\n";  
#endif
    bess::Packet *pkt = batch->pkts()[i];
    FlowId id = GetId(pkt);
    auto it = flows_.Find(id);

    // if the Flow doesn't exist create one
    // and add the packet to the new Flow
    if (it == nullptr) {
#if FLOW_DEBUG
      LOG(INFO) << "New Flow " << id.src_ip << "\n";
#endif
      AddNewFlow(pkt, id, &err);
      assert(err == 0);
    } else {
#if FLOW_DEBUG
      LOG(INFO) << "ENQUEUED " << id.src_ip << "\n";
#endif
      Enqueue(it->second, pkt, &err);
      assert(err == 0);
    }
  }
  // End of packet flow accounting!
>>>>>>> 0e0d2059

  p->queue_stats[PACKET_DIR_INC][qid].requested_hist[burst]++;
  p->queue_stats[PACKET_DIR_INC][qid].actual_hist[cnt]++;
  p->queue_stats[PACKET_DIR_INC][qid].diff_hist[burst - cnt]++;
  if (cnt == 0) {
    return {.block = true, .packets = 0, .bits = 0};
  }

  // NOTE: we cannot skip this step since it might be used by scheduler.
  if (prefetch_) {
    for (uint32_t i = 0; i < cnt; i++) {
      received_bytes += batch->pkts()[i]->total_len();
      rte_prefetch0(batch->pkts()[i]->head_data());
    }
  } else {
    for (uint32_t i = 0; i < cnt; i++) {
      received_bytes += batch->pkts()[i]->total_len();
    }
  }

  if (!(p->GetFlags() & DRIVER_FLAG_SELF_INC_STATS)) {
    p->queue_stats[PACKET_DIR_INC][qid].packets += cnt;
    p->queue_stats[PACKET_DIR_INC][qid].bytes += received_bytes;
  }

  // Before passing the batch for the next module I belive I need to create
  // My batch according to the Flow accounting! I'm not sure though. Need to
  // talk to Brent. So I just want ot put a function here to create my new batch.
  // It sounds stupid tho! Why would be go that way?
  
  //batch = BuildaBatch();

  RunNextModule(ctx, batch);

  // if (cnt < (uint32_t)burst_/2) {
  //   SignalUnderload();
  //   // Just send an unpause message!
  //   // I should create some pause message packets!
  //   // And I don't still know how!!
  //   // p->RecvPackets(0, batch->pkts(), 1)
  // }

  return {.block = false,
          .packets = cnt,
          .bits = (received_bytes + cnt * pkt_overhead) * 8};
}

<<<<<<< HEAD
bess::PacketBatch *batch BKDRFTQueueInc::BuildaBatch(){
  bess::PacketBatch *batch = new bess::PacketBatch(10);
  return batch;
}


=======
>>>>>>> 0e0d2059
BKDRFTQueueInc::FlowId BKDRFTQueueInc::GetId(bess::Packet *pkt) {
  using bess::utils::Ethernet;
  using bess::utils::Ipv4;
  using bess::utils::Udp;

  Ethernet *eth = pkt->head_data<Ethernet *>();
  Ipv4 *ip = reinterpret_cast<Ipv4 *>(eth + 1);
  size_t ip_bytes = ip->header_length << 2;
  Udp *udp = reinterpret_cast<Udp *>(reinterpret_cast<uint8_t *>(ip) +
                                     ip_bytes);  // Assumes a l-4 header
  // TODO(joshua): handle packet fragmentation
  FlowId id = {ip->src.value(), ip->dst.value(), udp->src_port.value(),
              udp->dst_port.value(), ip->protocol};
  return id;
}

void BKDRFTQueueInc::AddNewFlow(bess::Packet *pkt, FlowId id, int *err) {
  // creates flow
  Flow *f = new Flow(id);

  // TODO(joshua) do proper error checking
  f->queue = AddQueue(static_cast<int>(kFlowQueueSize), err);

  if (*err != 0) {
    return;
  }

  flows_.Insert(id, f);

  Enqueue(f, pkt, err);
  if (*err != 0) {
    return;
  }

<<<<<<< HEAD
  *err = llring_enqueue(flow_ring_, f);
=======
>>>>>>> 0e0d2059
}

llring *BKDRFTQueueInc::AddQueue(uint32_t slots, int *err) {
  int bytes = llring_bytes_with_slots(slots);
  int ret;

  llring *queue = static_cast<llring *>(aligned_alloc(alignof(llring), bytes));
  if (!queue) {
    *err = -ENOMEM;
    return nullptr;
  }

  ret = llring_init(queue, slots, 1, 1);
  if (ret) {
    std::free(queue);
    *err = -EINVAL;
    return nullptr;
  }
  return queue;
}

void BKDRFTQueueInc::RemoveFlow(Flow *f) {
  // if (f == current_flow_) {
  //   current_flow_ = nullptr;
  // }
  flows_.Remove(f->id);
  delete f;
}

void BKDRFTQueueInc::Enqueue(Flow *f, bess::Packet *newpkt, int *err) {
  // if the queue is full. drop the packet.
  if (llring_count(f->queue) >= max_queue_size_) {
    bess::Packet::Free(newpkt);
    return;
  }

  // creates a new queue if there is not enough space for the new packet
  // in the old queue
  // if (llring_full(f->queue)) {
  //   // uint32_t slots =
  //   //     RoundToPowerTwo(llring_count(f->queue) * kQueueGrowthFactor);
  //   // f->queue = ResizeQueue(f->queue, slots, err);
  //   // if (*err != 0) {
  //   //   bess::Packet::Free(newpkt);
  //   //   return;
  //   // }
  //   // I just convined myself that just drop the packet is 
  //   // case queue in full
  // }

  *err = llring_enqueue(f->queue, reinterpret_cast<void *>(newpkt));
  if (*err == 1) {
    bess::Packet::Free(newpkt);
  }
}

CommandResponse BKDRFTQueueInc::CommandSetBurst(
    const bess::pb::BKDRFTQueueIncCommandSetBurstArg &arg) {
  if (arg.burst() > bess::PacketBatch::kMaxBurst) {
    return CommandFailure(EINVAL, "burst size must be [0,%zu]",
                          bess::PacketBatch::kMaxBurst);
  } else {
    burst_ = arg.burst();
    return CommandSuccess();
  }
}

ADD_MODULE(BKDRFTQueueInc, "bkdrft_queue_inc",
           "receives packets from a port via a specific queue")<|MERGE_RESOLUTION|>--- conflicted
+++ resolved
@@ -155,41 +155,7 @@
   batch->set_cnt(p->RecvPackets(qid, batch->pkts(), burst));
   uint32_t cnt = batch->cnt();
 
-<<<<<<< HEAD
   PerFlowQueuing(batch); // If you remove this! Nothing happens :)
-=======
-  /* Let's manage the flows here to see what will happen
-   * in near future!
-   */
-
-
-  for (uint32_t i = 0; i < cnt; i++) {
-#if FLOW_DEBUG
-      if(i == 0)
-        LOG(INFO) << "cnt read packets " << cnt << "\n";  
-#endif
-    bess::Packet *pkt = batch->pkts()[i];
-    FlowId id = GetId(pkt);
-    auto it = flows_.Find(id);
-
-    // if the Flow doesn't exist create one
-    // and add the packet to the new Flow
-    if (it == nullptr) {
-#if FLOW_DEBUG
-      LOG(INFO) << "New Flow " << id.src_ip << "\n";
-#endif
-      AddNewFlow(pkt, id, &err);
-      assert(err == 0);
-    } else {
-#if FLOW_DEBUG
-      LOG(INFO) << "ENQUEUED " << id.src_ip << "\n";
-#endif
-      Enqueue(it->second, pkt, &err);
-      assert(err == 0);
-    }
-  }
-  // End of packet flow accounting!
->>>>>>> 0e0d2059
 
   p->queue_stats[PACKET_DIR_INC][qid].requested_hist[burst]++;
   p->queue_stats[PACKET_DIR_INC][qid].actual_hist[cnt]++;
@@ -237,15 +203,7 @@
           .bits = (received_bytes + cnt * pkt_overhead) * 8};
 }
 
-<<<<<<< HEAD
-bess::PacketBatch *batch BKDRFTQueueInc::BuildaBatch(){
-  bess::PacketBatch *batch = new bess::PacketBatch(10);
-  return batch;
-}
-
-
-=======
->>>>>>> 0e0d2059
+
 BKDRFTQueueInc::FlowId BKDRFTQueueInc::GetId(bess::Packet *pkt) {
   using bess::utils::Ethernet;
   using bess::utils::Ipv4;
@@ -280,10 +238,7 @@
     return;
   }
 
-<<<<<<< HEAD
   *err = llring_enqueue(flow_ring_, f);
-=======
->>>>>>> 0e0d2059
 }
 
 llring *BKDRFTQueueInc::AddQueue(uint32_t slots, int *err) {
