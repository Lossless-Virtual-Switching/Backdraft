// Copyright (c) 2014-2016, The Regents of the University of California.
// Copyright (c) 2016-2017, Nefeli Networks, Inc.
// All rights reserved.
//
// Redistribution and use in source and binary forms, with or without
// modification, are permitted provided that the following conditions are met:
//
// * Redistributions of source code must retain the above copyright notice, this
// list of conditions and the following disclaimer.
//
// * Redistributions in binary form must reproduce the above copyright notice,
// this list of conditions and the following disclaimer in the documentation
// and/or other materials provided with the distribution.
//
// * Neither the names of the copyright holders nor the names of their
// contributors may be used to endorse or promote products derived from this
// software without specific prior written permission.
//
// THIS SOFTWARE IS PROVIDED BY THE COPYRIGHT HOLDERS AND CONTRIBUTORS "AS IS"
// AND ANY EXPRESS OR IMPLIED WARRANTIES, INCLUDING, BUT NOT LIMITED TO, THE
// IMPLIED WARRANTIES OF MERCHANTABILITY AND FITNESS FOR A PARTICULAR PURPOSE
// ARE DISCLAIMED. IN NO EVENT SHALL THE COPYRIGHT HOLDER OR CONTRIBUTORS BE
// LIABLE FOR ANY DIRECT, INDIRECT, INCIDENTAL, SPECIAL, EXEMPLARY, OR
// CONSEQUENTIAL DAMAGES (INCLUDING, BUT NOT LIMITED TO, PROCUREMENT OF
// SUBSTITUTE GOODS OR SERVICES; LOSS OF USE, DATA, OR PROFITS; OR BUSINESS
// INTERRUPTION) HOWEVER CAUSED AND ON ANY THEORY OF LIABILITY, WHETHER IN
// CONTRACT, STRICT LIABILITY, OR TORT (INCLUDING NEGLIGENCE OR OTHERWISE)
// ARISING IN ANY WAY OUT OF THE USE OF THIS SOFTWARE, EVEN IF ADVISED OF THE
// POSSIBILITY OF SUCH DAMAGE.

#ifndef BESS_MODULES_QUEUEINC_H_
#define BESS_MODULES_QUEUEINC_H_

#include "../module.h"
#include "../kmod/llring.h"
#include "../pb/module_msg.pb.h"
#include "../port.h"
#include "../utils/cuckoo_map.h"
#include <rte_hash_crc.h>
#include "../utils/ip.h"

<<<<<<< HEAD
#define FLOW_DEBUG 0

=======
>>>>>>> 0e0d2059

using bess::utils::Ipv4Prefix;
using bess::utils::CuckooMap;


class BKDRFTQueueInc final : public Module {
 public:
  static const gate_idx_t kNumIGates = 0;

  static const int kFlowQueueSize = 2048;  // initial queue size for a flow

  static const Commands cmds;

  BKDRFTQueueInc() :  Module(), 
                      port_(), 
                      qid_(), 
                      prefetch_(), 
                      burst_(), 
                      max_queue_size_(kFlowQueueSize) {}

  CommandResponse Init(const bess::pb::BKDRFTQueueIncArg &arg);
  void DeInit() override;

  struct task_result RunTask(Context *ctx, bess::PacketBatch *batch,
                             void *arg) override;

  std::string GetDesc() const override;

  struct FlowId {
    uint32_t src_ip;
    uint32_t dst_ip;
    uint32_t src_port;
    uint32_t dst_port;
    uint8_t protocol;
  };

  // to compare two FlowId for equality in a hash table
  struct EqualTo {
    bool operator()(const FlowId &id1, const FlowId &id2) const {
      bool ips = (id1.src_ip == id2.src_ip) && (id1.dst_ip == id2.dst_ip);
      bool ports =
          (id1.src_port == id2.src_port) && (id1.dst_port == id2.dst_port);
      return (ips && ports) && (id1.protocol == id2.protocol);
    }
  };

  struct Flow {
    FlowId id;                  // allows the flow to remove itself from the map
    struct llring *queue;       // queue to store current packets for flow
    bess::Packet *next_packet;  // buffer to store next packet from the queue.
    Flow() : id(), next_packet(nullptr){};
    Flow(FlowId new_id)
        : id(new_id), next_packet(nullptr){};
    ~Flow() {
      if (queue) {
        bess::Packet *pkt;
        while (llring_sc_dequeue(queue, reinterpret_cast<void **>(&pkt)) == 0) {
          bess::Packet::Free(pkt);
        }

        std::free(queue);
      }

      if (next_packet) {
        bess::Packet::Free(next_packet);
      }
    }
  };


  // hashes a FlowId
  struct Hash {
    // a similar method to boost's hash_combine in order to combine hashes
    inline void combine(std::size_t &hash, const unsigned int &val) const {
      std::hash<unsigned int> hasher;
      hash ^= hasher(val) + 0x9e3779b9 + (hash << 6) + (hash >> 2);
    }
    bess::utils::HashResult operator()(const FlowId &id) const {
      std::size_t hash = 0;
      combine(hash, id.src_ip);
      combine(hash, id.dst_ip);
      combine(hash, id.src_port);
      combine(hash, id.dst_port);
      combine(hash, (uint32_t)id.protocol);
      return hash;
    }
  };

  CuckooMap<FlowId, Flow *, Hash, EqualTo> flows_;

  CommandResponse CommandSetBurst(
      const bess::pb::BKDRFTQueueIncCommandSetBurstArg &arg);

  //  Puts the packet into the llring queue within the flow. Takes the flow to
  //  enqueue the packet into, the packet to enqueue into the flow's queue
  //  and integer pointer to be set on error.
  void Enqueue(Flow *f, bess::Packet *pkt, int *err);

  //  Takes a Packet to get a flow id for. Returns the 5 element identifier for
  //  the flow that the packet belongs to
  FlowId GetId(bess::Packet *pkt);

  //  Creates a new flow and adds it to the round robin queue. Takes the first
  //  pkt
  //  to be enqueued in the new flow, the id of the new flow to be created and
  //  integer pointer to set on error.
  void AddNewFlow(bess::Packet *pkt, FlowId id, int *err);

  //  Removes the flow from the hash table and frees all the packets within its
  //  queue. Takes the pointer to the flow to remove
  void RemoveFlow(Flow *f);

  //  allocates llring queue space and adds the queue to the specified flow with
  //  size indicated by slots. Takes the Flow to add the queue, the number
  //  of slots for the queue to have and the integer pointer to set on error.
  //  Returns a llring queue.
  llring *AddQueue(uint32_t slots, int *err);
<<<<<<< HEAD

  //  Per flow queuing!
  void BKDRFTQueueInc::PerFlowQueuing(bess::PacketBatch *batch);

  //  This function determines what packets should be handed to the next
  //  modules
  bess::PacketBatch *batch BKDRFTQueueInc::BuildaBatch();

=======
>>>>>>> 0e0d2059

 private:
  Port *port_;
  queue_t qid_;
  int prefetch_;
  int burst_;
  uint32_t max_queue_size_;
<<<<<<< HEAD
  llring *flow_ring_;   // llring used for dummy round robin.
=======

>>>>>>> 0e0d2059
};

#endif  // BESS_MODULES_QUEUEINC_H_<|MERGE_RESOLUTION|>--- conflicted
+++ resolved
@@ -39,11 +39,7 @@
 #include <rte_hash_crc.h>
 #include "../utils/ip.h"
 
-<<<<<<< HEAD
 #define FLOW_DEBUG 0
-
-=======
->>>>>>> 0e0d2059
 
 using bess::utils::Ipv4Prefix;
 using bess::utils::CuckooMap;
@@ -161,7 +157,6 @@
   //  of slots for the queue to have and the integer pointer to set on error.
   //  Returns a llring queue.
   llring *AddQueue(uint32_t slots, int *err);
-<<<<<<< HEAD
 
   //  Per flow queuing!
   void BKDRFTQueueInc::PerFlowQueuing(bess::PacketBatch *batch);
@@ -170,8 +165,6 @@
   //  modules
   bess::PacketBatch *batch BKDRFTQueueInc::BuildaBatch();
 
-=======
->>>>>>> 0e0d2059
 
  private:
   Port *port_;
@@ -179,11 +172,7 @@
   int prefetch_;
   int burst_;
   uint32_t max_queue_size_;
-<<<<<<< HEAD
   llring *flow_ring_;   // llring used for dummy round robin.
-=======
-
->>>>>>> 0e0d2059
 };
 
 #endif  // BESS_MODULES_QUEUEINC_H_