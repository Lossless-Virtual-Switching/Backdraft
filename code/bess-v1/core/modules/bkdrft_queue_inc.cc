#include "bkdrft_queue_inc.h"
#include <rte_cycles.h>
#include <rte_malloc.h>

#include "../port.h"
#include "../utils/bkdrft.h"
#include "../utils/bkdrft_overlay_ctrl.h"
#include "../utils/bkdrft_sw_drop_control.h"
#include "../utils/endian.h"
#include "../utils/format.h"
#include "../utils/time.h"
#include "../utils/ether.h"

#define max_burst (32)

using bess::utils::be16_t;
using bess::utils::be32_t;
using bess::utils::Ethernet;
using bess::utils::Vlan;
using bess::utils::Ipv4;
using namespace bess::bkdrft;


bool is_arp(bess::Packet *pkt) {
  Ethernet *eth = reinterpret_cast<Ethernet *>(pkt->head_data());
  uint16_t ether_type = eth->ether_type.value();
  if (ether_type == Ethernet::Type::kArp)
    return true;
  else if (ether_type == Ethernet::Type::kVlan) {
    Vlan *vlan = reinterpret_cast<Vlan *>(eth + 1);
    return vlan->ether_type.value() == Ethernet::Type::kArp;
  }
  return false;
}

const Commands BKDRFTQueueInc::cmds = {
    {"set_burst", "BKDRFTQueueIncCommandSetBurstArg",
     MODULE_CMD_FUNC(&BKDRFTQueueInc::CommandSetBurst), Command::THREAD_SAFE},
    {"get_overlay_stats", "BKDRFTQueueIncCommandGetOverlayStatsResponse",
     MODULE_CMD_FUNC(&BKDRFTQueueInc::CommandGetOverlayStats),
                                                        Command::THREAD_SAFE}
};

CommandResponse BKDRFTQueueInc::Init(const bess::pb::BKDRFTQueueIncArg &arg) {
  const char *port_name;
  task_id_t tid;
  CommandResponse err;
  burst_ = bess::PacketBatch::kMaxBurst;
  if (!arg.port().length()) {
    return CommandFailure(EINVAL, "Field 'port' must be specified");
  }
  port_name = arg.port().c_str();

  const auto &it = PortBuilder::all_ports().find(port_name);
  if (it == PortBuilder::all_ports().end()) {
    return CommandFailure(ENODEV, "Port %s not found", port_name);
  }
  port_ = it->second;
  burst_ = bess::PacketBatch::kMaxBurst;

  if (arg.prefetch()) {
    prefetch_ = 1;
  }
  node_constraints_ = port_->GetNodePlacementConstraint();

  // check if module backpressure is active
  backpressure_ = arg.backpressure();
  overlay_ = arg.overlay();
  cdq_ = arg.cdq();

  // Check if port supports rate limiting, it is needed for overlay
  if ((overlay_ || backpressure_) && (!port_->isRateLimitingEnabled()))
    return CommandFailure(EINVAL, "Port does not support rate limmiting, it is "
                                  "needed for overlay to work.");

  if (overlay_ && !cdq_)
    return CommandFailure(EINVAL, "Overlay is implemented in cdq mode, "
                                   "cdq is not active");

  // Get requested queues
  count_managed_queues = arg.qid_size();
  managed_queues = new queue_t[count_managed_queues];
  for (int i = 0; i < count_managed_queues; i++)
    managed_queues[i] = arg.qid(i);

  if (count_managed_queues < 1 || (count_managed_queues < 2 && cdq_)) {
    return CommandFailure(EINVAL, "Number of queues are insufficient, "
        "at least one queue is needed. If cdq is enabled there should be a "
        "minimum of 2 queues.");
  }

  if (count_managed_queues > 1 && !cdq_) {
    return CommandFailure(EINVAL, "BKDRFTQueueInc needs to have cdq enabled "
        "in order to manage multiple queues");
  }

  if (count_managed_queues > MAX_QUEUES) {
    return CommandFailure(EINVAL, "Maximum supported number of queues are %d. "
        "%d queues have been requested", MAX_QUEUES, count_managed_queues);
  }

  // acquire queue
  int ret = port_->AcquireQueues(reinterpret_cast<const module *>(this),
                               PACKET_DIR_INC, managed_queues,
                               count_managed_queues);
  if (ret < 0) {
    return CommandFailure(-ret);
  }

  if (cdq_) {
    doorbell_queue = managed_queues[0];
  } else {
    doorbell_queue = -1;
  }

  // register task
  tid = RegisterTask(nullptr);
  // tid = RegisterTask((void *)(uintptr_t)qid_);
  if (tid == INVALID_TASK_ID)
    return CommandFailure(ENOMEM, "Context creation failed");

  // initialize q_status
  for (int i = 0; i < MAX_QUEUES; i++) {
    q_status_[i] = (queue_pause_status){
      until : 0,
      failed_ctrl : 0,
      remaining_dpkt : 0,
    };
  }

  int number_of_8bytes = MAX_QUEUES / 64;
  if (count_managed_queues  % 64 != 0) number_of_8bytes++;
  overview_mask_ = reinterpret_cast<uint64_t *>(rte_zmalloc(nullptr, number_of_8bytes, 0));
  count_overview_seg_ = number_of_8bytes;

  return CommandSuccess();
}

void BKDRFTQueueInc::DeInit() {
  if (port_) {
      port_->ReleaseQueues(reinterpret_cast<const module *>(this),
                           PACKET_DIR_INC, managed_queues,
                           count_managed_queues);
  }
}

std::string BKDRFTQueueInc::GetDesc() const {
  return bess::utils::Format("%s:%s/%s", port_->name().c_str(), "*",
                             port_->port_builder()->class_name().c_str());
}

inline bool BKDRFTQueueInc::IsQueuePausedInCache(Context *ctx, queue_t qid) {
  uint64_t now = ctx->current_ns;
  if (overlay_ && !Flow::EqualTo()(q_status_flows_[qid], empty_flow)) {
    auto &overlay_ctrl = BKDRFTOverlayCtrl::GetInstance();
    auto entry = overlay_ctrl.getOverlayEntry(q_status_flows_[qid]);
    if (entry != nullptr && entry->pause_until_ts > now)
      return true;
  }

  if (backpressure_ && !Flow::EqualTo()(q_status_flows_[qid], empty_flow)) {
    auto &pause_ctrl = BKDRFTSwDpCtrl::GetInstance();
    DpTblEntry entry = pause_ctrl.GetFlowStatus(q_status_flows_[qid]);
    if (entry.until > now)
      return true;
  }
  return false;
}

uint32_t BKDRFTQueueInc::ReadBatch(queue_t qid, bess::PacketBatch *batch,
                                   uint32_t burst) {
  Port *p = port_;
  batch->set_cnt(p->RecvPackets(qid, batch->pkts(), burst));
  const uint32_t cnt = batch->cnt();
  p->queue_stats[PACKET_DIR_INC][qid].requested_hist[burst]++;
  p->queue_stats[PACKET_DIR_INC][qid].actual_hist[cnt]++;
  p->queue_stats[PACKET_DIR_INC][qid].diff_hist[burst - cnt]++;

  uint64_t received_bytes = 0;
  for (uint32_t i = 0; i < cnt; i++) {
    received_bytes += batch->pkts()[i]->total_len();
  }

  if (!(p->GetFlags() & DRIVER_FLAG_SELF_INC_STATS)) {
    p->queue_stats[PACKET_DIR_INC][qid].packets += cnt;
    p->queue_stats[PACKET_DIR_INC][qid].bytes += received_bytes;
  }
  return cnt;
}

<<<<<<< HEAD
inline bool BKDRFTQueueInc::CheckQueuedCtrlMessages(__attribute__((unused))
                                                    Context *ctx,
                                                    queue_t *qid,
                                                    uint32_t *burst)
{

  if (doorbell_service_queue_.empty()) return false;
  auto item = doorbell_service_queue_.front();
  *qid = item.first;
  *burst = item.second;
  doorbell_service_queue_.pop();
  // LOG(INFO) << "Selected queue: " << (int)*qid << " count: " << *burst << "\n";
  return true;
  // // static int j = 0;
  // // static int selected_bit = -1;
  // int j = 0;
  // int selected_bit = -1;
  // int selected_queue = 0;
  // uint64_t temp_mask;
  // int begin = j;
  // do {
  //   if (overview_mask_[j] > 0) {
  //     temp_mask = overview_mask_[j];
  //     // temp_mask &= UINT64_MAX << (selected_bit + 1);
  //     while (true) {
  //       selected_bit = __builtin_ffsl(temp_mask) - 1;
  //       if (selected_bit < 0) break;
  //       selected_queue = selected_bit + (j * 64);
  //       if (unlikely(IsQueuePausedInCache(ctx, selected_queue))) {
  //         temp_mask ^= 1L << selected_bit; // turn off selected_queue
  //         continue;
  //       }
  //       *qid = selected_queue;
  //       *burst = q_status_[selected_queue].remaining_dpkt;
  //       // LOG(INFO) << "selected_queue: " << selected_queue
  //       //           << " mask: " << overview_mask_[j] << "\n";
  //       return true; // found a queue
  //     }
  //   }
  //   // else {
  //   //   selected_bit = -1;
  //   // }

  //   j++;
  //   j %= count_overview_seg_;
  // } while (j != begin);
  // return false;
=======
bool BKDRFTQueueInc::CheckQueuedCtrlMessages(Context *ctx, queue_t *qid,
                                             uint32_t *burst) {
  static int i = 0;
  int begin = i;
  uint32_t tmp_burst = 0;
  // TODO: this kind of iteration to find dqid has starvation problem!
  while (true) {
    uint16_t iter_q = managed_queues[i];
    if (q_status_[iter_q].remaining_dpkt > 0) {
      if (IsQueuePausedInCache(ctx, iter_q)) {
        // Only for testing
        // LOG(INFO) << "q: " << i << " is paused\n";
        continue;
      }

      *qid = iter_q;
      tmp_burst = q_status_[iter_q].remaining_dpkt;
      if (tmp_burst > max_burst)
        tmp_burst = max_burst;
      *burst = tmp_burst;
      return true; // found a queue
    }
    i=(i+1) % count_managed_queues;
    if (i == begin) break;
  }
  return false; // did not found a queue
>>>>>>> 444027a0
}

inline bool BKDRFTQueueInc::isManagedQueue(queue_t qid) {
  for (int i = 0; i < count_managed_queues; i++) {
    if (qid == managed_queues[i])
      return true;
  }
  return false;
}

uint32_t BKDRFTQueueInc::CDQ(Context *ctx,
    bess::PacketBatch *batch, queue_t &_qid) {
  // First check if there are data queues needed to be read from previous
  // control messages
  // If there are no data queues left from previous control messages then
  // read a batch from the command/ctrl queue.
  // If the command/ctrl queue is empty then nothing to do.
  // Else if the command/ctrl queue has some packets update the list of data
  // queues to be read and process one of them.

  bess::PacketBatch ctrl_batch;
  int res;
  uint32_t cnt;
  queue_t qid = 0;
  uint32_t burst = 0;
  bool found_qid = false;
  // bool found_qid = CheckQueuedCtrlMessages(ctx, &qid, &burst);

  if (!found_qid) {
    cnt = ReadBatch(doorbell_queue, &ctrl_batch, 32); // 32 is kMaxBurst
    if (cnt == 0) {
      // no ctrl msg. we are done!
      // return 0;
      goto check_queue_table;
    }

    // received some ctrl/commad message
    {
      queue_t dqid = 0;
      uint32_t nb_pkts = 0;
      char message_type;

      // a pointer to parsed protobuf object
      // static void *pb = rte_malloc(nullptr, sizeof(bess::pb::Ctrl), 0);
      //  TODO: for Overlay messages we should do something else!
      static void *pb = new bess::pb::Ctrl();

      bess::Packet *pkt;
      for (uint32_t i = 0; i < cnt; i++) {
        pkt = ctrl_batch.pkts()[i];
        res = parse_bkdrft_msg(pkt, &message_type, &pb);
        if (unlikely(res != 0)) {
          // LOG(WARNING) << "Failed to parse bkdrft msg\n";
          bess::Packet::Free(pkt); // free unknown packet
          continue;
        }

        if (message_type == BKDRFT_CTRL_MSG_TYPE) {
          bess::pb::Ctrl *ctrl_msg = reinterpret_cast<bess::pb::Ctrl *>(pb);
          dqid = static_cast<queue_t>(ctrl_msg->qid());
          nb_pkts = ctrl_msg->nb_pkts();
          // TODO: not checking isManagedQueue for performance testing
          // if (isManagedQueue(dqid))
          q_status_[dqid].remaining_dpkt += nb_pkts;
<<<<<<< HEAD
          doorbell_service_queue_.push(std::pair<uint16_t, uint32_t>(dqid, nb_pkts));
          if (likely(q_status_[dqid].remaining_dpkt > 0)) {
            int index = dqid / 64;
            int bit = dqid % 64;
            overview_mask_[index] |= 1L << bit;
            // LOG(INFO) << "add q: " << (int)dqid << " index " << index << " bit "
            //           << bit << " mask " << overview_mask_[index] << "\n";
          }
          //
          // LOG(INFO) << "Received ctrl message: qid: " << (int)dqid
          //   << " count: " << nb_pkts << "\n";

          // not freeing ctrl_msg because we want it to be reused
          // delete ctrl_msg;
        } else if (message_type == BKDRFT_OVERLAY_MSG_TYPE) {
          bess::pb::Overlay *overlay_msg =
            reinterpret_cast<bess::pb::Overlay *>(pb);

          if (overlay_) {
            // uint64_t pps = overlay_msg->packet_per_sec();
            // LOG(INFO) << "Received overlay message: pps: " << pps << "\n";

            // update port rate limit for queue
            auto &overlay_ctrl = BKDRFTOverlayCtrl::GetInstance();
            overlay_ctrl.ApplyOverlayMessage(*overlay_msg, ctx->current_ns);
          }
          delete overlay_msg;
        } else {
          LOG(ERROR) << "Wrong message type!\n";
        }

        bess::Packet::Free(pkt); // free ctrl pkt
      }
=======
        // if (port_->getConnectedPortType() == NIC) {
        //   LOG(INFO) << "Received ctrl message: qid: " << (int)dqid
        //           << " count: " << nb_pkts
        //           << " is managed queue: " << isManagedQueue(dqid) << "\n";
        // }

        delete ctrl_msg;
      } else if (message_type == BKDRFT_OVERLAY_MSG_TYPE) {
        bess::pb::Overlay *overlay_msg =
            reinterpret_cast<bess::pb::Overlay *>(pb);

        if (overlay_) {
          // uint64_t pps = overlay_msg->packet_per_sec();
          // LOG(INFO) << "Received overlay message: pps: " << pps << "\n";

                // update port rate limit for queue
          auto &overlay_ctrl = BKDRFTOverlayCtrl::GetInstance();
          overlay_ctrl.ApplyOverlayMessage(*overlay_msg, ctx->current_ns);
        }
        delete overlay_msg;
      } else {
        LOG(ERROR) << "Wrong message type!\n";
      }

      bess::Packet::Free(pkt); // free ctrl pkt
    }

    // send out the unknown packets received on control queue
    if (unlikely(has_q0_litter)) {
      return batch->cnt();
>>>>>>> 444027a0
    }
check_queue_table:
    found_qid = CheckQueuedCtrlMessages(ctx, &qid, &burst);
  }

  if (likely(found_qid)) {
    /* important note:
     * if burst is less than a specific number (I guess 4) the packets are note
     * read from the port.
     */
    uint32_t cnt = ReadBatch(qid, batch, max_burst); // burst
    // if (port_->getConnectedPortType() == NIC && cnt > 0) {
    //   LOG(INFO) << "FOUND qid: " << (int)qid << " burst: " << burst << "\n";
    //   LOG(INFO) << "Read packets: " << cnt << "\n";
    // }
    //

    /* important note:
     * ! if we do not read all the packets in the queue (I mean if we
     * simply forget about the packets we tried to read but failed).
     * very quickly (but not always) the data queue gets field with packets
     * and sender can not send any packet and hence no ctrl message is send
     * either. as a result a dead lock (live lock) happens. But what if the
     * sender misinformed us or the packets were dropped in the network (e.g. in
     * the switches).
     */
    q_status_[qid].remaining_dpkt -= cnt;
    if (q_status_[qid].remaining_dpkt <= 0) {
      int index = qid / 64;
      int bit = qid % 64;
      overview_mask_[index] &= ~(1L << bit);
      // LOG(INFO) << "del q: " << (int)qid << " index " << index << " bit " <<
      // bit << " mask " << overview_mask_[index] << "\n";
    }

    // Go through all packets for finding ARP?!
    // We can group packets here, like having queues (buffers) here
    // Now that we are doing this we can do some optimization
    // We could even merge with queue out for ultimate performance (maybe?)
    // int ret;
    // for (uint32_t i = 0; i < cnt; i++) {
    //   bess::Packet *pkt = batch->pkts()[0];
    //   Ethernet *eth = pkt->head_data<Ethernet *>();
    //   Ipv4 *ip_hdr = get_ip_header(eth);
    //   if (ip_hdr != nullptr && ip_hdr->protocol == BKDRFT_ARP_IP_PROTO) {
    //     eth->ether_type = be16_t(Ethernet::Type::kArp);
    //     ret = remove_ip_header(pkt);
    //     if (ret < 0) {
    //       // TODO: what to do?
    //     }
    //   }
    // }

    // TODO: this code snipt should be here?
    if (cnt && overlay_) {
      // TODO: sampling is not the correct way (but what about flow caching?)
      auto &OverlayMan = bess::bkdrft::BKDRFTOverlayCtrl::GetInstance();
      bess::Packet *pkt = batch->pkts()[0];
      q_status_flows_[qid] = bess::bkdrft::PacketToFlow(*pkt);
      uint64_t pause_ts = OverlayMan.FillBook(port_, qid, q_status_flows_[qid]);
      q_status_[qid].until = pause_ts;
    }

    _qid = qid;
    return cnt;
  }
  return 0;
}

struct task_result
<<<<<<< HEAD
BKDRFTQueueInc::RunTask(Context *ctx, bess::PacketBatch *batch, void *) {
=======
BKDRFTQueueInc::RunTask(Context *ctx, bess::PacketBatch *batch,
                        __attribute__((unused)) void *arg) {
>>>>>>> 444027a0
  Port *p = port_;

  if (!p->conf().admin_up) {
    return {.block = true, .packets = 0, .bits = 0};
  }

  queue_t qid = managed_queues[0];
  uint32_t cnt;
  uint64_t received_bytes = 0;

  const int burst = ACCESS_ONCE(burst_);
  const int pkt_overhead = 24;

  // static uint64_t last_print= 0;
  // uint64_t before = rte_get_timer_cycles();
  // uint64_t after;

  if (cdq_) {
    cnt = CDQ(ctx, batch, qid);
  } else {
    if (IsQueuePausedInCache(ctx, qid)) {
      return {.block = true, .packets = 0, .bits = 0};
    }
    cnt = ReadBatch(qid, batch, burst);
  }

  // after = rte_get_timer_cycles();
  // if (after - last_print >= rte_get_timer_hz()) {
  //   LOG(INFO) << "read packet cycles: " << after - before << "\n";
  //   last_print = after;
  // }

  if (cnt > 0) {
    // (commented out) only pause vhost the nic should not be paused (?)
    if (backpressure_) {
      // ! assume all the batch belongs to the same flow
      q_status_flows_[qid] = PacketToFlow(*(batch->pkts()[0]));

      // check if the data queue is paused
      // TODO: check BESS shared object class!
      BKDRFTSwDpCtrl &dropMan = bess::bkdrft::BKDRFTSwDpCtrl::GetInstance();
<<<<<<< HEAD
      DpTblEntry entry = dropMan.GetFlowStatus(q_status_flows_[qid]);
      q_status_[qid].until = entry.until;
      if (entry.until != 0)  {
        // if (wait_until > 0)
        // 	LOG(INFO) << "a flow is paused:" << (int)dqid << "\n";
        uint32_t rate = entry.rate;
        if (rate < 32)
          rate = 32;

        p->limiter_.limit[PACKET_DIR_OUT][qid] = rate;
        p->limiter_.limit[PACKET_DIR_INC][qid] = rate;
      }
=======
      uint64_t wait_until = dropMan.GetFlowStatus(flow);
      q_status_[qid].until = wait_until;
      q_status_[qid].flow = flow;
      // if (wait_until > 0)
      //        LOG(INFO) << "a flow is paused:" << (int)dqid << "\n";
>>>>>>> 444027a0
    }

    for (uint32_t i = 0; i < cnt; i++) {
      received_bytes += batch->pkts()[i]->total_len();
      if (prefetch_) {
        rte_prefetch0(batch->pkts()[i]->head_data());
      }
    }

    RunNextModule(ctx, batch);

    return {.block = false,
            .packets = cnt,
            .bits = (received_bytes + cnt * pkt_overhead) * 8};
  } else {
    // There is no  data pkts
    return {.block = true, .packets = 0, .bits = 0};
  }
}

CommandResponse BKDRFTQueueInc::CommandSetBurst(
    const bess::pb::BKDRFTQueueIncCommandSetBurstArg &arg) {
  if (arg.burst() > bess::PacketBatch::kMaxBurst) {
    return CommandFailure(EINVAL, "burst size must be [0,%zu]",
                          bess::PacketBatch::kMaxBurst);
  } else {
    burst_ = arg.burst();
    return CommandSuccess();
  }
}

CommandResponse BKDRFTQueueInc::CommandGetOverlayStats(
                                 const bess::pb::EmptyArg &)
{
  bess::pb::BKDRFTQueueIncCommandGetOverlayStatsResponse resp;
  for (size_t i = 0; i < port_->num_rx_queues(); i++) {
    resp.add_pkts(port_->queue_stats[PACKET_DIR_INC][i].overlay_packets);
    resp.add_duration(port_->queue_stats[PACKET_DIR_INC][i].overlay_duration);
  }
  // LOG(INFO) << "name: " << name_
  //           << " overlay throughput: " << "?"
  //           << "\n";
  return CommandSuccess(resp);
}

ADD_MODULE(BKDRFTQueueInc, "bkdrft_queue_inc",
           "receives packets from a port via a specific queue")<|MERGE_RESOLUTION|>--- conflicted
+++ resolved
@@ -188,7 +188,6 @@
   return cnt;
 }
 
-<<<<<<< HEAD
 inline bool BKDRFTQueueInc::CheckQueuedCtrlMessages(__attribute__((unused))
                                                     Context *ctx,
                                                     queue_t *qid,
@@ -236,34 +235,6 @@
   //   j %= count_overview_seg_;
   // } while (j != begin);
   // return false;
-=======
-bool BKDRFTQueueInc::CheckQueuedCtrlMessages(Context *ctx, queue_t *qid,
-                                             uint32_t *burst) {
-  static int i = 0;
-  int begin = i;
-  uint32_t tmp_burst = 0;
-  // TODO: this kind of iteration to find dqid has starvation problem!
-  while (true) {
-    uint16_t iter_q = managed_queues[i];
-    if (q_status_[iter_q].remaining_dpkt > 0) {
-      if (IsQueuePausedInCache(ctx, iter_q)) {
-        // Only for testing
-        // LOG(INFO) << "q: " << i << " is paused\n";
-        continue;
-      }
-
-      *qid = iter_q;
-      tmp_burst = q_status_[iter_q].remaining_dpkt;
-      if (tmp_burst > max_burst)
-        tmp_burst = max_burst;
-      *burst = tmp_burst;
-      return true; // found a queue
-    }
-    i=(i+1) % count_managed_queues;
-    if (i == begin) break;
-  }
-  return false; // did not found a queue
->>>>>>> 444027a0
 }
 
 inline bool BKDRFTQueueInc::isManagedQueue(queue_t qid) {
@@ -328,7 +299,6 @@
           // TODO: not checking isManagedQueue for performance testing
           // if (isManagedQueue(dqid))
           q_status_[dqid].remaining_dpkt += nb_pkts;
-<<<<<<< HEAD
           doorbell_service_queue_.push(std::pair<uint16_t, uint32_t>(dqid, nb_pkts));
           if (likely(q_status_[dqid].remaining_dpkt > 0)) {
             int index = dqid / 64;
@@ -362,38 +332,6 @@
 
         bess::Packet::Free(pkt); // free ctrl pkt
       }
-=======
-        // if (port_->getConnectedPortType() == NIC) {
-        //   LOG(INFO) << "Received ctrl message: qid: " << (int)dqid
-        //           << " count: " << nb_pkts
-        //           << " is managed queue: " << isManagedQueue(dqid) << "\n";
-        // }
-
-        delete ctrl_msg;
-      } else if (message_type == BKDRFT_OVERLAY_MSG_TYPE) {
-        bess::pb::Overlay *overlay_msg =
-            reinterpret_cast<bess::pb::Overlay *>(pb);
-
-        if (overlay_) {
-          // uint64_t pps = overlay_msg->packet_per_sec();
-          // LOG(INFO) << "Received overlay message: pps: " << pps << "\n";
-
-                // update port rate limit for queue
-          auto &overlay_ctrl = BKDRFTOverlayCtrl::GetInstance();
-          overlay_ctrl.ApplyOverlayMessage(*overlay_msg, ctx->current_ns);
-        }
-        delete overlay_msg;
-      } else {
-        LOG(ERROR) << "Wrong message type!\n";
-      }
-
-      bess::Packet::Free(pkt); // free ctrl pkt
-    }
-
-    // send out the unknown packets received on control queue
-    if (unlikely(has_q0_litter)) {
-      return batch->cnt();
->>>>>>> 444027a0
     }
 check_queue_table:
     found_qid = CheckQueuedCtrlMessages(ctx, &qid, &burst);
@@ -464,12 +402,7 @@
 }
 
 struct task_result
-<<<<<<< HEAD
 BKDRFTQueueInc::RunTask(Context *ctx, bess::PacketBatch *batch, void *) {
-=======
-BKDRFTQueueInc::RunTask(Context *ctx, bess::PacketBatch *batch,
-                        __attribute__((unused)) void *arg) {
->>>>>>> 444027a0
   Port *p = port_;
 
   if (!p->conf().admin_up) {
@@ -511,7 +444,6 @@
       // check if the data queue is paused
       // TODO: check BESS shared object class!
       BKDRFTSwDpCtrl &dropMan = bess::bkdrft::BKDRFTSwDpCtrl::GetInstance();
-<<<<<<< HEAD
       DpTblEntry entry = dropMan.GetFlowStatus(q_status_flows_[qid]);
       q_status_[qid].until = entry.until;
       if (entry.until != 0)  {
@@ -524,13 +456,6 @@
         p->limiter_.limit[PACKET_DIR_OUT][qid] = rate;
         p->limiter_.limit[PACKET_DIR_INC][qid] = rate;
       }
-=======
-      uint64_t wait_until = dropMan.GetFlowStatus(flow);
-      q_status_[qid].until = wait_until;
-      q_status_[qid].flow = flow;
-      // if (wait_until > 0)
-      //        LOG(INFO) << "a flow is paused:" << (int)dqid << "\n";
->>>>>>> 444027a0
     }
 
     for (uint32_t i = 0; i < cnt; i++) {
