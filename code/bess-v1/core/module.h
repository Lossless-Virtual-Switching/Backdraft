// Copyright (c) 2014-2016, The Regents of the University of California.
// Copyright (c) 2016-2017, Nefeli Networks, Inc.
// All rights reserved.
//
// Redistribution and use in source and binary forms, with or without
// modification, are permitted provided that the following conditions are met:
//
// * Redistributions of source code must retain the above copyright notice, this
// list of conditions and the following disclaimer.
//
// * Redistributions in binary form must reproduce the above copyright notice,
// this list of conditions and the following disclaimer in the documentation
// and/or other materials provided with the distribution.
//
// * Neither the names of the copyright holders nor the names of their
// contributors may be used to endorse or promote products derived from this
// software without specific prior written permission.
//
// THIS SOFTWARE IS PROVIDED BY THE COPYRIGHT HOLDERS AND CONTRIBUTORS "AS IS"
// AND ANY EXPRESS OR IMPLIED WARRANTIES, INCLUDING, BUT NOT LIMITED TO, THE
// IMPLIED WARRANTIES OF MERCHANTABILITY AND FITNESS FOR A PARTICULAR PURPOSE
// ARE DISCLAIMED. IN NO EVENT SHALL THE COPYRIGHT HOLDER OR CONTRIBUTORS BE
// LIABLE FOR ANY DIRECT, INDIRECT, INCIDENTAL, SPECIAL, EXEMPLARY, OR
// CONSEQUENTIAL DAMAGES (INCLUDING, BUT NOT LIMITED TO, PROCUREMENT OF
// SUBSTITUTE GOODS OR SERVICES; LOSS OF USE, DATA, OR PROFITS; OR BUSINESS
// INTERRUPTION) HOWEVER CAUSED AND ON ANY THEORY OF LIABILITY, WHETHER IN
// CONTRACT, STRICT LIABILITY, OR TORT (INCLUDING NEGLIGENCE OR OTHERWISE)
// ARISING IN ANY WAY OUT OF THE USE OF THIS SOFTWARE, EVEN IF ADVISED OF THE
// POSSIBILITY OF SUCH DAMAGE.

#ifndef BESS_MODULE_H_
#define BESS_MODULE_H_

#include <array>
#include <atomic>
#include <map>
#include <numeric>
#include <string>
#include <unordered_map>
#include <unordered_set>
#include <utility>
#include <vector>

#include "commands.h"
#include "event.h"
#include "gate.h"
#include "message.h"
#include "metadata.h"
#include "packet_pool.h"
#include "worker.h"

using bess::gate_idx_t;

#define INVALID_TASK_ID ((task_id_t)-1)
#define MAX_NUMA_NODE 16
#define MAX_TASKS_PER_MODULE 32
#define UNCONSTRAINED_SOCKET ((0x1ull << MAX_NUMA_NODE) - 1)

struct Context {
  // Set by task scheduler, read by modules
  uint64_t current_tsc;
  uint64_t current_ns;
  int wid;
  Task *task;

  // Set by module scheduler, read by a task scheduler
  uint64_t silent_drops;

  // Temporary variables to be accessed and updated by module scheduler
  gate_idx_t current_igate;
  int gate_with_hook_cnt = 0;
  int gate_without_hook_cnt = 0;
  gate_idx_t gate_with_hook[bess::PacketBatch::kMaxBurst];
  gate_idx_t gate_without_hook[bess::PacketBatch::kMaxBurst];
};

using module_cmd_func_t =
    pb_func_t<CommandResponse, Module, google::protobuf::Any>;
using module_init_func_t =
    pb_func_t<CommandResponse, Module, google::protobuf::Any>;

template <typename T, typename M>
static inline module_cmd_func_t MODULE_CMD_FUNC(
    CommandResponse (M::*fn)(const T &)) {
  return [fn](Module *m, const google::protobuf::Any &arg) {
    T arg_;
    arg.UnpackTo(&arg_);
    auto base_fn = std::mem_fn(fn);
    return base_fn(static_cast<M *>(m), arg_);
  };
}

template <typename T, typename M>
static inline module_init_func_t MODULE_INIT_FUNC(
    CommandResponse (M::*fn)(const T &)) {
  return [fn](Module *m, const google::protobuf::Any &arg) {
    T arg_;
    arg.UnpackTo(&arg_);
    auto base_fn = std::mem_fn(fn);
    return base_fn(static_cast<M *>(m), arg_);
  };
}

class Module;

// A class for managing modules of 'a particular type'.
// Creates new modules and forwards module-specific commands.
class ModuleBuilder {
 public:
  ModuleBuilder(
      std::function<Module *()> module_generator, const std::string &class_name,
      const std::string &name_template, const std::string &help_text,
      const gate_idx_t igates, const gate_idx_t ogates, const Commands &cmds,
      std::function<CommandResponse(Module *, const google::protobuf::Any &)>
          init_func)
      : module_generator_(module_generator),
        num_igates_(igates),
        num_ogates_(ogates),
        class_name_(class_name),
        name_template_(name_template),
        help_text_(help_text),
        cmds_(cmds),
        init_func_(init_func) {}

  static bool RegisterModuleClass(std::function<Module *()> module_generator,
                                  const std::string &class_name,
                                  const std::string &name_template,
                                  const std::string &help_text,
                                  const gate_idx_t igates,
                                  const gate_idx_t ogates, const Commands &cmds,
                                  module_init_func_t init_func);
  static bool DeregisterModuleClass(const std::string &class_name);

  static std::map<std::string, ModuleBuilder> &all_module_builders_holder(
      bool reset = false);
  static const std::map<std::string, ModuleBuilder> &all_module_builders();

  // returns a pointer to the created module
  Module *CreateModule(const std::string &name,
                       bess::metadata::Pipeline *pipeline) const;

  gate_idx_t NumIGates() const { return num_igates_; }
  gate_idx_t NumOGates() const { return num_ogates_; }

  const std::string &class_name() const { return class_name_; }
  const std::string &name_template() const { return name_template_; }
  const std::string &help_text() const { return help_text_; }

  const std::vector<std::pair<std::string, std::string>> cmds() const {
    std::vector<std::pair<std::string, std::string>> ret;
    for (auto &cmd : cmds_)
      ret.push_back(std::make_pair(cmd.cmd, cmd.arg_type));
    return ret;
  }

  CommandResponse RunCommand(Module *m, const std::string &user_cmd,
                             const google::protobuf::Any &arg) const;

  CommandResponse RunInit(Module *m, const google::protobuf::Any &arg) const;

 private:
  const std::function<Module *()> module_generator_;

  const gate_idx_t num_igates_;
  const gate_idx_t num_ogates_;

  const std::string class_name_;
  const std::string name_template_;
  const std::string help_text_;
  const Commands cmds_;
  const module_init_func_t init_func_;
};

class Task;

// Results from checking for constraints. Failing constraints can indicate
// whether the failure is fatal or not.
enum CheckConstraintResult {
  CHECK_OK = 0,
  CHECK_NONFATAL_ERROR = 1,
  CHECK_FATAL_ERROR = 2
};

class alignas(64) Module {
  // overide this section to create a new module -----------------------------
 public:
  Module()
      : name_(),
        module_builder_(),
        initial_arg_(),
        pipeline_(),
        attrs_(),
        attr_offsets_(),
        tasks_(),
        igates_(),
        ogates_(),
        deadends_(),
        active_workers_(Worker::kMaxWorkers, false),
        visited_tasks_(),
        is_task_(false),
        parent_tasks_(),
        children_overload_(0),
        overload_(false),
        node_constraints_(UNCONSTRAINED_SOCKET),
        min_allowed_workers_(1),
        max_allowed_workers_(1),
        propagate_workers_(true),
        rx_pause_frame_(0),
    tx_pause_frame_(0),
        rx_resume_frame_(0),
    tx_resume_frame_(0) {}
  virtual ~Module() {}

  CommandResponse Init(const bess::pb::EmptyArg &arg);

  // NOTE: this function will be called even if Init() has failed.
  virtual void DeInit();

  // Initiates a new task with 'ctx', generating a new workload (a set of
  // packets in 'batch') and forward the workloads to be processed and forward
  // the workload to next modules. It can also get per-module specific 'arg'
  // as input. 'batch' is pre-allocated for efficiency.
  // It returns info about generated workloads, 'task_result'.
  virtual struct task_result RunTask(Context *ctx, bess::PacketBatch *batch,
                                     void *arg);

  // Process a set of packets in packet batch with the contexts 'ctx'.
  // A module should handle all packets in a batch properly as follows:
  // 1) forwards to the next modules, or 2) free
  virtual void ProcessBatch(Context *ctx, bess::PacketBatch *batch);

  // If a derived Module overrides OnEvent and doesn't return  -ENOTSUP for a
  // particular Event `e` it will be invoked for each instance of the derived
  // Module whenever `e` occours. See `event.h` for details about the various
  // event types and their semantics/requirements when it comes to modules.
  virtual int OnEvent(bess::Event) { return -ENOTSUP; }

  virtual std::string GetDesc() const { return ""; }

  static const gate_idx_t kNumIGates = 1;
  static const gate_idx_t kNumOGates = 1;

  static const Commands cmds;

  // -------------------------------------------------------------------------

 public:
  friend class ModuleBuilder;
  friend class ModuleGraph;

  CommandResponse InitWithGenericArg(const google::protobuf::Any &arg);

  // With the contexts('ctx'), pass packet batch ('batch') to the next module
  // connected with 'ogate_idx'
  inline void RunChooseModule(Context *ctx, gate_idx_t ogate_idx,
                              bess::PacketBatch *batch);

  // With the contexts('ctx'), pass packet batch ('batch') to the default
  // next module ('ogate_idx' == 0)
  inline void RunNextModule(Context *ctx, bess::PacketBatch *batch);

  // With the contexts('ctx'), drop a packet. Dropped packets will be freed.
  inline void DropPacket(Context *ctx, bess::Packet *pkt);

  // With the contexts('ctx'), emit (forward) a packet ('pkt') to the next
  // module connected with 'ogate'
  inline void EmitPacket(Context *ctx, bess::Packet *pkt, gate_idx_t ogate = 0);

  // Process OGate hooks and forward packet batches into next modules.
  inline void ProcessOGates(Context *ctx);

  /*
   * Split a batch into several, one for each ogate
   * NOTE:
   *   1. Order is preserved for packets with the same gate.
   *   2. No ordering guarantee for packets with different gates.
   *
   * Update on 11/27/2017, by Shinae Woo
   * This interface will become DEPRECATED.
   * Consider using new interfafces supporting faster data-plane support
   * DropPacket()/EmitPacket()
   * */
  [[deprecated(
      "use the new API EmitPacket()/DropPacket() instead")]] inline void
  RunSplit(Context *ctx, const gate_idx_t *ogates,
           bess::PacketBatch *mixed_batch);

  // Register a task.
  task_id_t RegisterTask(void *arg);

  // Modules should call this function to declare additional metadata
  // attributes at initialization time.
  // Static metadata attributes that are defined in module class are
  // automatically registered, so only attributes specific to a module
  // 'instance'
  // need this function.
  // Returns its allocated ID (>= 0), or a negative number for error */
  int AddMetadataAttr(const std::string &name, size_t size,
                      bess::metadata::Attribute::AccessMode mode);

  CommandResponse RunCommand(const std::string &cmd,
                             const google::protobuf::Any &arg) {
    return module_builder_->RunCommand(this, cmd, arg);
  }

  const ModuleBuilder *module_builder() const { return module_builder_; }

  bess::metadata::Pipeline *pipeline() const { return pipeline_; }

  const std::string &name() const { return name_; }

  const std::vector<bess::metadata::Attribute> &all_attrs() const {
    return attrs_;
  }

  bool is_task() const { return is_task_; }

  const std::vector<const Task *> &tasks() const { return tasks_; }

  void set_attr_offset(size_t idx, bess::metadata::mt_offset_t offset) {
    if (idx < bess::metadata::kMaxAttrsPerModule) {
      attr_offsets_[idx] = offset;
    }
  }

  bess::metadata::mt_offset_t attr_offset(size_t idx) const {
    DCHECK_LT(idx, bess::metadata::kMaxAttrsPerModule);
    return attr_offsets_[idx];
  }

  const bess::metadata::mt_offset_t *all_attr_offsets() const {
    return attr_offsets_;
  }

  const std::vector<bess::IGate *> &igates() const { return igates_; }

  const std::vector<bess::OGate *> &ogates() const { return ogates_; }

  uint64_t deadends() const {
    return std::accumulate(deadends_.begin(), deadends_.end(), 0);
  }

  // Compute placement constraints based on the current module and all
  // downstream modules (i.e., modules connected to out ports.
  placement_constraint ComputePlacementConstraints(
      std::unordered_set<const Module *> *visited) const;

  // Reset the set of active workers.
  void ResetActiveWorkerSet() {
    std::fill(active_workers_.begin(), active_workers_.end(), false);
    visited_tasks_.clear();
    deadends_.fill(0);
  }

  const std::vector<bool> &active_workers() const { return active_workers_; }

  // Number of active workers attached to this module.
  inline size_t num_active_workers() const {
    return std::count_if(active_workers_.begin(), active_workers_.end(),
                         [](bool b) { return b; });
  }

  // True if any worker attached to this module is running.
  inline bool HasRunningWorker() const {
    for (int wid = 0; wid < Worker::kMaxWorkers; wid++) {
      if (active_workers_[wid] && is_worker_running(wid)) {
        return true;
      }
    }
    return false;
  }

  // Check if we have already seen a task
  inline bool HaveVisitedWorker(const Task *task) const {
    return std::find(visited_tasks_.begin(), visited_tasks_.end(), task) !=
           visited_tasks_.end();
  }

  // Number of tasks that access this module
  inline size_t num_active_tasks() const { return visited_tasks_.size(); }

  const std::vector<Module *> &parent_tasks() const { return parent_tasks_; };

  virtual void AddActiveWorker(int wid, const Task *task);

  virtual CheckConstraintResult CheckModuleConstraints() const;

  // For testing.
  int children_overload() const { return children_overload_; };

  // Signals to parent task(s) that module is overloaded.
  // TODO: SignalOverload and SignalUnderload are only safe if the module is not
  // thread safe (e.g. multiple workers should not be able to simultaneously
  // call these methods)
  void SignalOverload() {
    if (overload_) {
      return;
    }

    for (auto const &p : parent_tasks_) {
      ++(p->children_overload_);
    }

    overload_ = true;
  }

  // Signals to parent task(s) that module is underloaded.
  void SignalUnderload() {
    if (!overload_) {
      return;
    }

    for (auto const &p : parent_tasks_) {
      --(p->children_overload_);
    }

    overload_ = false;
  }

<<<<<<< HEAD
  void SignalOverloadBP(bess::Packet *pkt) {
    bool to_be_freed = true;
=======
  virtual void SignalOverloadBP() {
>>>>>>> fc0ad886
    rx_pause_frame_++; // We have just received a pause frame message

    if (overload_) {
      bess::Packet::Free(pkt);
      return;
    }

    for (size_t i = 0; i < igates_.size(); i++) {
        if (!igates_[i]) {
            continue;
        }

        const std::vector<bess::OGate *> &up_ogates = igates_[i]->ogates_upstream();
        for (const bess::OGate *o : up_ogates) {
            Module *m = o->module();
            ++(m->children_overload_);
            if (m->propagate_workers_ && m->children_overload_ == 1) {
<<<<<<< HEAD
		to_be_freed = false;
		tx_pause_frame_++; // Now we are sending pause frames to others too.
                m->SignalOverloadBP(pkt); 
		
		// LOG(INFO) << "propagate overlaod from: "
=======
        tx_pause_frame_++; // Now we are sending pause frames to others too.
                m->SignalOverloadBP(); 
        // LOG(INFO) << "propagate overlaod from: "
>>>>>>> fc0ad886
                //     << name_ << " to " << m->name_ << std::endl;
            }
        }
    }

    if (to_be_freed)
      bess::Packet::Free(pkt);

    overload_ = true;
  }

  void SignalUnderloadBP(bess::Packet *pkt) {
    bool to_be_freed = true;
    rx_resume_frame_++;

    if (!overload_) {
      bess::Packet::Free(pkt);
      return;
    }

    for (size_t i = 0; i < igates_.size(); i++) {
        if (!igates_[i]) {
            continue;
        }

        const std::vector<bess::OGate *> &up_ogates = igates_[i]->ogates_upstream();
        for (const bess::OGate *o : up_ogates) {
            Module *m = o->module();
            --(m->children_overload_);
            if (m->propagate_workers_ && m->children_overload_ == 0) {
<<<<<<< HEAD
		to_be_freed = false;
		tx_resume_frame_++;
                m->SignalUnderloadBP(pkt);
=======
        tx_resume_frame_++;
                m->SignalUnderloadBP();
>>>>>>> fc0ad886
            }
        }
    }

    if (to_be_freed)
      bess::Packet::Free(pkt);

    overload_ = false;
  }

 private:
  // Module Destory, connect, task managements are only available with
  // ModuleGraph class
  int ConnectGate(gate_idx_t ogate_idx, Module *m_next, gate_idx_t igate_idx);
  int DisconnectGate(gate_idx_t ogate_idx);
  void DisconnectModulesUpstream(gate_idx_t igate_idx);
  void DestroyAllTasks();
  void DeregisterAllAttributes();
  void AddParentTask(Module *task) { parent_tasks_.push_back(task); }
  void ClearParentTasks() { parent_tasks_.clear(); }

  // Destroy a module and cleaning up including
  // calling per-module Deinit() function,
  // disconnect from/to upstream/downstream modules,
  // destory all tasks if it is a task module
  // deregister all metadata attributes if it has
  void Destroy();

  void set_name(const std::string &name) { name_ = name; }
  void set_module_builder(const ModuleBuilder *builder) {
    module_builder_ = builder;
  }
  void set_pipeline(bess::metadata::Pipeline *pipeline) {
    pipeline_ = pipeline;
  }

  std::string name_;

  const ModuleBuilder *module_builder_;
  google::protobuf::Any initial_arg_;

  bess::metadata::Pipeline *pipeline_;

  std::vector<bess::metadata::Attribute> attrs_;
  bess::metadata::mt_offset_t attr_offsets_[bess::metadata::kMaxAttrsPerModule];

  std::vector<const Task *> tasks_;

  std::vector<bess::IGate *> igates_;
  std::vector<bess::OGate *> ogates_;
  std::array<uint64_t, Worker::kMaxWorkers> deadends_;

 protected:
  // Set of active workers accessing this module.
  std::vector<bool> active_workers_;
  // Set of tasks we have already accounted for when propagating workers.
  std::vector<const Task *> visited_tasks_;

  // Whether the module overrides RunTask or not.
  bool is_task_;

  // Parent tasks of this module in the current pipeline.
  std::vector<Module *> parent_tasks_;

  // # of child tasks of this module that are overloaded.
  std::atomic<int> children_overload_;

  // Whether the module itself is overloaded.
  bool overload_;

  // TODO[apanda]: Move to some constraint structure?
  // Placement constraints for this module. We use this to update the task based
  // on all upstream tasks.
  placement_constraint node_constraints_;

  // The minimum number of workers that should be using this module.
  int min_allowed_workers_;

  // The maximum number of workers allowed to access this module. Should be set
  // to greater than 1 iff the module is thread safe.
  int max_allowed_workers_;

  // Should workers be propagated. Set this to false for cases, e.g., `Queue`
  // where upstream and downstream modules are called by different workers.
  // Note, one should override the `AddActiveWorker` method in more complex
  // cases.
  bool propagate_workers_;

  // RX pause frame
  // This will increament for every received overload signal
  uint64_t rx_pause_frame_;

  // TX pause frame
  // This will increament for every call to overload for children
  // modules
  uint64_t tx_pause_frame_;

  // RX resume frame
  // This will increament for every received underload signal
  uint64_t rx_resume_frame_;

  // TX resume frame
  // This will increament for every call to underload for children
  // modules 
  uint64_t tx_resume_frame_;

  DISALLOW_COPY_AND_ASSIGN(Module);
};

static inline void deadend(Context *ctx, bess::PacketBatch *batch) {
  ctx->silent_drops += batch->cnt();
  bess::Packet::Free(batch);
  batch->clear();
}

inline void Module::RunChooseModule(Context *ctx, gate_idx_t ogate_idx,
                                    bess::PacketBatch *batch) {
  bess::OGate *ogate;

  if (unlikely(batch->cnt() <= 0)) {
    return;
  }

  if (unlikely(ogate_idx >= ogates_.size())) {
    deadends_[ctx->wid] += batch->cnt();
    deadend(ctx, batch);
    return;
  }

  ogate = ogates_[ogate_idx];

  if (unlikely(!ogate)) {
    deadends_[ctx->wid] += batch->cnt();
    deadend(ctx, batch);
    return;
  }

  for (auto &hook : ogate->hooks()) {
    hook->ProcessBatch(batch);
  }

  ctx->task->AddToRun(ogate->igate(), batch);
}

inline void Module::RunNextModule(Context *ctx, bess::PacketBatch *batch) {
  RunChooseModule(ctx, 0, batch);
}

inline void Module::DropPacket(Context *ctx, bess::Packet *pkt) {
  ctx->task->dead_batch()->add(pkt);
  deadends_[ctx->wid]++;
  if (static_cast<size_t>(ctx->task->dead_batch()->cnt()) >=
      bess::PacketBatch::kMaxBurst) {
    deadend(ctx, ctx->task->dead_batch());
  }
}

inline void Module::EmitPacket(Context *ctx, bess::Packet *pkt,
                               gate_idx_t ogate_idx) {
  // Check if valid ogate is set
  if (unlikely(ogates_.size() <= ogate_idx) || unlikely(!ogates_[ogate_idx])) {
    DropPacket(ctx, pkt);
    return;
  }

  Task *task = ctx->task;

  // Put a packet into the ogate
  bess::OGate *ogate = ogates_[ogate_idx];
  bess::IGate *igate = ogate->igate();
  bess::PacketBatch *batch = task->get_gate_batch(ogate);
  if (!batch) {
    if (!ogate->hooks().empty()) {
      // Having separate batch to run ogate hooks
      batch = task->AllocPacketBatch();
      task->set_gate_batch(ogate, batch);
      ctx->gate_with_hook[ctx->gate_with_hook_cnt++] = ogate_idx;
    } else {
      // If no ogate hooks, just use next igate batch
      batch = task->get_gate_batch(igate);
      if (batch == nullptr) {
        batch = task->AllocPacketBatch();
        task->AddToRun(igate, batch);
        task->set_gate_batch(ogate, batch);
      } else {
        task->set_gate_batch(ogate, task->get_gate_batch(igate));
      }
      ctx->gate_without_hook[ctx->gate_without_hook_cnt++] = ogate_idx;
    }
  }

  if (static_cast<size_t>(batch->cnt()) >= bess::PacketBatch::kMaxBurst) {
    if (!ogate->hooks().empty()) {
      for (auto &hook : ogate->hooks()) {
        hook->ProcessBatch(task->get_gate_batch(ogate));
      }
      task->AddToRun(igate, task->get_gate_batch(ogate));
      batch = task->AllocPacketBatch();
      task->set_gate_batch(ogate, batch);
    } else {
      // allocate a new batch and push
      batch = task->AllocPacketBatch();
      task->set_gate_batch(ogate, batch);
      task->AddToRun(igate, batch);
    }
  }

  batch->add(pkt);
}

inline void Module::ProcessOGates(Context *ctx) {
  Task *task = ctx->task;

  // Running ogate hooks, then add next igate to be scheduled
  for (int i = 0; i < ctx->gate_with_hook_cnt; i++) {
    bess::OGate *ogate = ogates_[ctx->gate_with_hook[i]];  // should not be null
    for (auto &hook : ogate->hooks()) {
      hook->ProcessBatch(task->get_gate_batch(ogate));
    }
    task->AddToRun(ogate->igate(), task->get_gate_batch(ogate));
    task->set_gate_batch(ogate, nullptr);
  }

  // Clear packet batch for ogates without hook
  for (int i = 0; i < ctx->gate_without_hook_cnt; i++) {
    bess::OGate *ogate =
        ogates_[ctx->gate_without_hook[i]];  // should not be null
    task->set_gate_batch(ogate, nullptr);
  }

  ctx->gate_with_hook_cnt = 0;
  ctx->gate_without_hook_cnt = 0;
}

inline void Module::RunSplit(Context *ctx, const gate_idx_t *out_gates,
                             bess::PacketBatch *mixed_batch) {
  int pkt_cnt = mixed_batch->cnt();
  if (unlikely(pkt_cnt <= 0)) {
    return;
  }

  int gate_cnt = ogates_.size();
  if (unlikely(gate_cnt <= 0)) {
    deadends_[ctx->wid] += mixed_batch->cnt();
    deadend(ctx, mixed_batch);
    return;
  }

  for (int i = 0; i < pkt_cnt; i++) {
    EmitPacket(ctx, mixed_batch->pkts()[i], out_gates[i]);
  }

  mixed_batch->clear();
}

// run all per-thread initializers
void init_module_worker(void);

#if SN_TRACE_MODULES
void _trace_before_call(Module *mod, Module *next, bess::PacketBatch *batch);

void _trace_after_call(void);
#endif

template <typename T>
static inline int is_active_gate(const std::vector<T *> &gates,
                                 gate_idx_t idx) {
  return idx < gates.size() && gates.size() && gates[idx];
}

// Unsafe, but faster version. for offset use Attribute_offset().
template <typename T>
static inline T *_ptr_attr_with_offset(bess::metadata::mt_offset_t offset,
                                       const bess::Packet *pkt) {
  promise(offset >= 0);
  uintptr_t addr = pkt->metadata<uintptr_t>() + offset;
  return reinterpret_cast<T *>(addr);
}

template <typename T>
static inline T _get_attr_with_offset(bess::metadata::mt_offset_t offset,
                                      const bess::Packet *pkt) {
  return *_ptr_attr_with_offset<T>(offset, pkt);
}

template <typename T>
static inline void _set_attr_with_offset(bess::metadata::mt_offset_t offset,
                                         bess::Packet *pkt, T val) {
  *(_ptr_attr_with_offset<T>(offset, pkt)) = val;
}

// Safe version.
template <typename T>
static T *ptr_attr_with_offset(bess::metadata::mt_offset_t offset,
                               bess::Packet *pkt) {
  return bess::metadata::IsValidOffset(offset)
             ? _ptr_attr_with_offset<T>(offset, pkt)
             : nullptr;
}

template <typename T>
static T get_attr_with_offset(bess::metadata::mt_offset_t offset,
                              const bess::Packet *pkt) {
  return bess::metadata::IsValidOffset(offset)
             ? _get_attr_with_offset<T>(offset, pkt)
             : T();
}

template <typename T>
static inline void set_attr_with_offset(bess::metadata::mt_offset_t offset,
                                        bess::Packet *pkt, T val) {
  if (bess::metadata::IsValidOffset(offset)) {
    _set_attr_with_offset<T>(offset, pkt, val);
  }
}

// Slowest but easiest.
// TODO(melvin): These ought to be members of Module
template <typename T>
static inline T *ptr_attr(Module *m, int attr_id, bess::Packet *pkt) {
  return ptr_attr_with_offset<T>(m->attr_offset(attr_id), pkt);
}

template <typename T>
static inline T get_attr(Module *m, int attr_id, const bess::Packet *pkt) {
  return get_attr_with_offset<T>(m->attr_offset(attr_id), pkt);
}

template <typename T>
static inline void set_attr(Module *m, int attr_id, bess::Packet *pkt, T val) {
  set_attr_with_offset(m->attr_offset(attr_id), pkt, val);
}

#define DEF_MODULE(_MOD, _NAME_TEMPLATE, _HELP)                          \
  class _MOD##_class {                                                   \
   public:                                                               \
    _MOD##_class() {                                                     \
      ModuleBuilder::RegisterModuleClass(                                \
          std::function<Module *()>([]() { return new _MOD(); }), #_MOD, \
          _NAME_TEMPLATE, _HELP, _MOD::kNumIGates, _MOD::kNumOGates,     \
          _MOD::cmds, MODULE_INIT_FUNC(&_MOD::Init));                    \
    }                                                                    \
    ~_MOD##_class() { ModuleBuilder::DeregisterModuleClass(#_MOD); }     \
  };

#define ADD_MODULE(_MOD, _NAME_TEMPLATE, _HELP) \
  DEF_MODULE(_MOD, _NAME_TEMPLATE, _HELP);      \
  static _MOD##_class _MOD##_singleton;

#endif  // BESS_MODULE_H_<|MERGE_RESOLUTION|>--- conflicted
+++ resolved
@@ -417,12 +417,8 @@
     overload_ = false;
   }
 
-<<<<<<< HEAD
   void SignalOverloadBP(bess::Packet *pkt) {
     bool to_be_freed = true;
-=======
-  virtual void SignalOverloadBP() {
->>>>>>> fc0ad886
     rx_pause_frame_++; // We have just received a pause frame message
 
     if (overload_) {
@@ -440,17 +436,10 @@
             Module *m = o->module();
             ++(m->children_overload_);
             if (m->propagate_workers_ && m->children_overload_ == 1) {
-<<<<<<< HEAD
 		to_be_freed = false;
 		tx_pause_frame_++; // Now we are sending pause frames to others too.
                 m->SignalOverloadBP(pkt); 
-		
 		// LOG(INFO) << "propagate overlaod from: "
-=======
-        tx_pause_frame_++; // Now we are sending pause frames to others too.
-                m->SignalOverloadBP(); 
-        // LOG(INFO) << "propagate overlaod from: "
->>>>>>> fc0ad886
                 //     << name_ << " to " << m->name_ << std::endl;
             }
         }
@@ -481,14 +470,9 @@
             Module *m = o->module();
             --(m->children_overload_);
             if (m->propagate_workers_ && m->children_overload_ == 0) {
-<<<<<<< HEAD
 		to_be_freed = false;
 		tx_resume_frame_++;
                 m->SignalUnderloadBP(pkt);
-=======
-        tx_resume_frame_++;
-                m->SignalUnderloadBP();
->>>>>>> fc0ad886
             }
         }
     }
