#include "bkdrft.h"
#include "../pb/bkdrft_msg.pb.h"
#include "endian.h"
#include "ether.h"
#include "flow.h"
#include "ip.h"
#include "tcp.h"
#include "udp.h"

namespace bess {
namespace bkdrft {
using bess::bkdrft::Flow;
using bess::utils::be16_t;
using bess::utils::Ethernet;
using bess::utils::Ipv4;
using bess::utils::Tcp;
using bess::utils::Udp;
using bess::utils::Vlan;

Udp *get_udp_header(Ipv4 *ip) {
  if (ip->protocol == Ipv4::Proto::kUdp) {
    const uint32_t ihl = ip->header_length * 4;
    Udp *udp = reinterpret_cast<Udp *>(reinterpret_cast<uint8_t *>(ip) + ihl);
    return udp;
  }
  return nullptr;
}

int prepare_packet(bess::Packet *pkt, void *payload, size_t size,
                   const Flow *flow) {
  // prepare packet
  pkt->set_data_off(SNBUF_HEADROOM);

  // uint16_t total_packet_len =
  //     sizeof(Ethernet) + sizeof(Ipv4) + sizeof(Udp) + size;

  // Ethernet
  // pkt->append(128)
<<<<<<< HEAD
  uint8_t *ptr = reinterpret_cast<uint8_t *>(pkt->head_data());
  // uint8_t *ptr = reinterpret_cast<uint8_t *>(pkt->append(256));
  assert(ptr != nullptr);
  Ethernet *eth = reinterpret_cast<Ethernet *>(ptr);
=======
  // uint8_t *ptr = reinterpret_cast<uint8_t *>(pkt->append(256));
  // assert(ptr != nullptr);
  // Ethernet *eth = reinterpret_cast<Ethernet *>(ptr);
  uint8_t *ptr;
  Ethernet *eth = reinterpret_cast<Ethernet *>(pkt->head_data());
>>>>>>> 444027a0
  eth->dst_addr = flow->eth_dst_addr;  // s_eth->dst_addr;
  eth->src_addr = flow->eth_src_addr;  // s_eth->src_addr;
  eth->ether_type =
      be16_t(Ethernet::Type::kIpv4);  // be16_t(Ethernet::Type::kVlan);
  // Ip
  Ipv4 *ip = reinterpret_cast<Ipv4 *>(eth + 1);
  ip->src = flow->addr_src;  // s_ip->src;
  ip->dst = flow->addr_dst;  // s_ip->dst;
  // ip->protocol = Ipv4::Proto::kUdp;
  ip->protocol = BKDRFT_PROTO_TYPE;  // mark this packet as bkdrft overlay/ctrl
  ip->header_length = 5;
  ip->checksum = 0;
  // Udp
  Udp *udp = reinterpret_cast<Udp *>(ip + 1);
  udp->src_port = flow->port_src;  // s_udp->src_port;
  udp->dst_port = flow->port_dst;  // s_udp->dst_port;
  udp->length = be16_t(sizeof(Udp) + size);
  udp->checksum = 0;
  // Payload
  if (payload != nullptr) {
    ptr = reinterpret_cast<uint8_t *>(udp + 1);
<<<<<<< HEAD
    bess::utils::Copy(ptr, payload, size, false);
    LOG(INFO) << "Copying\n";
=======
    assert(ptr != nullptr);
    bess::utils::Copy(ptr, payload, size, false);
>>>>>>> 444027a0
  }

  pkt->set_total_len(256);
  pkt->set_data_len(208);
  return 256;  // successfuly prepared the pkt.
}

int prepare_ctrl_packet(bess::Packet *pkt, uint8_t qid, uint32_t nb_pkts,
                        uint64_t sent_bytes, const Flow *flow) {
  bess::pb::Ctrl ctrl_msg;
  ctrl_msg.set_qid(qid);
  ctrl_msg.set_nb_pkts(nb_pkts);
  ctrl_msg.set_total_bytes(sent_bytes);
  int size = ctrl_msg.ByteSizeLong();

  // std::string payload(
  //     1, BKDRFT_CTRL_MSG_TYPE);  // first byte is reserved for type of message
  // std::string serialized_msg;
  // bool res = ctrl_msg.SerializeToString(&serialized_msg);
  size += 2; // one byte for type and one byte for \0
  // char payload[size];
  pkt->set_data_off(SNBUF_HEADROOM);
  char *payload = reinterpret_cast<char *>(pkt->head_data())
                  + sizeof(Ethernet) + sizeof(Ipv4) + sizeof(Udp);
  payload[0] = BKDRFT_CTRL_MSG_TYPE;
  bool res = ctrl_msg.SerializeToArray(payload + 1, size - 2);
  if (!res) {
    LOG(WARNING) << "prepare_ctrl_packet: serializing protobuf failed\n";
    return -1;  // failed
  }
  // payload.append(serialized_msg);
  // int pkt_size = prepare_packet(pkt, (void *)payload.c_str(), size, flow);
  int pkt_size = prepare_packet(pkt, nullptr, size, flow);
  if (pkt_size < 0) {
    // prepare packet failed
    LOG(WARNING) << "prepare_ctrl_packet: prepare packet failed!\n";
    return -2;
  }

  return 0;
}

int get_packet_payload(bess::Packet *pkt, void **payload,
                       bool only_bkdrft = false) {
  // if function fails the *payload should point to nullptr.
  *payload = nullptr;  // set the *payload to invalid position
  if (unlikely(pkt == nullptr)) {
    LOG(WARNING) << "get_packet_payload: pkt is null\n";
    return -2;  // failed
  }

  uint8_t *ptr = reinterpret_cast<uint8_t *>(pkt->head_data());
  Ethernet *eth = reinterpret_cast<Ethernet *>(ptr);
  Ipv4 *ip = get_ip_header(eth);
  if (unlikely(ip == nullptr)) {
    return -2;  // failed
  }

  if (only_bkdrft && ip->protocol != BKDRFT_PROTO_TYPE) {
    // LOG(INFO) << "get_packet_payload: ip-proto: " << ip->protocol <<"\n";
    // LOG(INFO) << "get_packet_payload: ip-tos: " << ip->type_of_service <<"\n";
    return -1;  // failed - not bkdrft packet
  }

  void *data = nullptr;
  uint32_t size = 0;
  if (ip->protocol == Ipv4::Proto::kUdp || ip->protocol == BKDRFT_PROTO_TYPE) {
    const uint32_t ihl = ip->header_length * 4;
    Udp *udp = reinterpret_cast<Udp *>(reinterpret_cast<uint8_t *>(ip) + ihl);
    data = reinterpret_cast<void *>(udp + 1);
    const uint32_t udp_len = udp->length.value();
    if (udp_len < sizeof(Udp)) {
      LOG(WARNING) << "Udp length is less than Udp header size!\n";
      return -3;  // failed
    }
    size = udp_len - sizeof(Udp);
  } else if (ip->protocol == Ipv4::Proto::kTcp) {
    // Tcp *tcp = reinterpret_cast<Tcp *>(ip + 1);
    // data =
    LOG(WARNING) << "get_packet_payload: not implemented for tcp packets!\n";
    return -4;  // not implemented yet
  } else {
    return -4;  // failed
  }

  *payload = data;
  return size;
}

// static inline int _mark_packet_with_bd_vlan(bess::Packet *pkt, uint8_t q) {
// 	char *new_head;
//
// 	if ((new_head = static_cast<char *>(pkt->prepend(4))) != nullptr) {
//     uint32_t tag = BKDRFT_VLAN_HEADER << 16 | (uint32_t)qid;
//
// 		// shift 12 bytes to the left by 4 bytes
// 		__m128i ethh;
//
//     // load 16 byte to register for processing
// 		ethh = _mm_loadu_si128(reinterpret_cast<__m128i *>(new_head + 4));
//
//     // get the current ether_type value (from reg)
// 		be16_t tpid(be16_t::swap(_mm_extract_epi16(ethh, 6)));
//
//     // insert vlan header which is 4 bytes or 32bit at 4 element (in reg)
// 		ethh = _mm_insert_epi32(ethh, tag, 3);
//
//     // sotre new ether net header. new_head is 4 byte before the original
//     // header position (update memory)
// 		_mm_storeu_si128(reinterpret_cast<__m128i *>(new_head), ethh);
//     return 0;
//   }
//   LOG(INFO) << "Failed to add bkdrft vlan like header\n";
//   return -1; //failed
// }

int parse_bkdrft_msg(bess::Packet *pkt, char *type, void **pb) {
  void *payload;
  size_t size = get_packet_payload(pkt, &payload, true);
  if (unlikely(payload == nullptr)) {
    // LOG(WARNING) << "parse_bkdrft_msg: could not find payload of the pkt.";
    return -1;  // failed
  }
  if (unlikely(size >= BKDRFT_MAX_MESSAGE_SIZE)) {
    LOG(WARNING) << "parse_bkdrft_msg: payload size is greater than expected.";
    return -1;  // failed
  }

  // copy payload to a buffer (from mbuf to char array)
  // char msg[BKDRFT_MAX_MESSAGE_SIZE];
  // bess::utils::Copy(msg, payload, size, true);
<<<<<<< HEAD
  char *msg;
  msg = reinterpret_cast<char *>(payload);
  // msg[size] = '\0';
=======
  // msg[size] = '\0';
  char *msg = reinterpret_cast<char *>(payload);
>>>>>>> 444027a0

  char first_byte = msg[0];             // first byte is for finding the type
  // std::string serialized_msg(msg + 1);  // rest of the message is protobuf data
  *type = first_byte;

  // TODO: new key-word is used here. it may have performance hit.
  // maybe I should use a pool. If the effects are noticeable I have to do
  // more investigations
  if (first_byte == BKDRFT_CTRL_MSG_TYPE) {
<<<<<<< HEAD
    // TODO: use a pool of these objects
    // TODO: (or if no concurrent call just static object is enough)
    // or just ask caller to allocate memory
    bess::pb::Ctrl *ctrl_msg;
    if (unlikely(*pb == nullptr))
      ctrl_msg = new bess::pb::Ctrl();
    else
      ctrl_msg = reinterpret_cast<bess::pb::Ctrl *>(*pb);
    bool parse_res = ctrl_msg->ParseFromArray(msg + 1, size - 1);
    if (unlikely(!parse_res)) {
=======
    bess::pb::Ctrl *ctrl_msg = new bess::pb::Ctrl();
    // bool parse_res = ctrl_msg->ParseFromString(serialized_msg);
    bool parse_res = ctrl_msg->ParseFromArray(msg + 1, size - 1);
    if (!parse_res) {
>>>>>>> 444027a0
      LOG(WARNING) << "parse_bkdrft_msg: Failed to parse ctrl message\n";
      return -1;  // failed
    }
    *pb = ctrl_msg;
    return 0;
  } else if (first_byte == BKDRFT_OVERLAY_MSG_TYPE) {
    bess::pb::Overlay *overlay_msg = new bess::pb::Overlay();
    // bool parse_res = overlay_msg->ParseFromString(serialized_msg);
    bool parse_res = overlay_msg->ParseFromArray(msg + 1, size - 1);
    if (!parse_res) {
      LOG(WARNING) << "parse_bkdrft_msg: Failed to parse ctrl message\n";
      return -1;  // failed
    }
    *pb = overlay_msg;
    return 0;  // sucessful
  }
  return -1;
}

}  // namespace bkdrft
}  // namespace bess<|MERGE_RESOLUTION|>--- conflicted
+++ resolved
@@ -36,18 +36,10 @@
 
   // Ethernet
   // pkt->append(128)
-<<<<<<< HEAD
   uint8_t *ptr = reinterpret_cast<uint8_t *>(pkt->head_data());
   // uint8_t *ptr = reinterpret_cast<uint8_t *>(pkt->append(256));
   assert(ptr != nullptr);
   Ethernet *eth = reinterpret_cast<Ethernet *>(ptr);
-=======
-  // uint8_t *ptr = reinterpret_cast<uint8_t *>(pkt->append(256));
-  // assert(ptr != nullptr);
-  // Ethernet *eth = reinterpret_cast<Ethernet *>(ptr);
-  uint8_t *ptr;
-  Ethernet *eth = reinterpret_cast<Ethernet *>(pkt->head_data());
->>>>>>> 444027a0
   eth->dst_addr = flow->eth_dst_addr;  // s_eth->dst_addr;
   eth->src_addr = flow->eth_src_addr;  // s_eth->src_addr;
   eth->ether_type =
@@ -69,13 +61,8 @@
   // Payload
   if (payload != nullptr) {
     ptr = reinterpret_cast<uint8_t *>(udp + 1);
-<<<<<<< HEAD
     bess::utils::Copy(ptr, payload, size, false);
     LOG(INFO) << "Copying\n";
-=======
-    assert(ptr != nullptr);
-    bess::utils::Copy(ptr, payload, size, false);
->>>>>>> 444027a0
   }
 
   pkt->set_total_len(256);
@@ -207,14 +194,9 @@
   // copy payload to a buffer (from mbuf to char array)
   // char msg[BKDRFT_MAX_MESSAGE_SIZE];
   // bess::utils::Copy(msg, payload, size, true);
-<<<<<<< HEAD
   char *msg;
   msg = reinterpret_cast<char *>(payload);
   // msg[size] = '\0';
-=======
-  // msg[size] = '\0';
-  char *msg = reinterpret_cast<char *>(payload);
->>>>>>> 444027a0
 
   char first_byte = msg[0];             // first byte is for finding the type
   // std::string serialized_msg(msg + 1);  // rest of the message is protobuf data
@@ -224,7 +206,6 @@
   // maybe I should use a pool. If the effects are noticeable I have to do
   // more investigations
   if (first_byte == BKDRFT_CTRL_MSG_TYPE) {
-<<<<<<< HEAD
     // TODO: use a pool of these objects
     // TODO: (or if no concurrent call just static object is enough)
     // or just ask caller to allocate memory
@@ -235,12 +216,6 @@
       ctrl_msg = reinterpret_cast<bess::pb::Ctrl *>(*pb);
     bool parse_res = ctrl_msg->ParseFromArray(msg + 1, size - 1);
     if (unlikely(!parse_res)) {
-=======
-    bess::pb::Ctrl *ctrl_msg = new bess::pb::Ctrl();
-    // bool parse_res = ctrl_msg->ParseFromString(serialized_msg);
-    bool parse_res = ctrl_msg->ParseFromArray(msg + 1, size - 1);
-    if (!parse_res) {
->>>>>>> 444027a0
       LOG(WARNING) << "parse_bkdrft_msg: Failed to parse ctrl message\n";
       return -1;  // failed
     }
