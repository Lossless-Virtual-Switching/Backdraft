--- conflicted
+++ resolved
@@ -36,7 +36,7 @@
 config_file = config['cluster_config_file']
 
 
-<<<<<<< HEAD
+# Define some function for reading cluster config
 def get_hostname():
     cmd = 'cat /etc/hostname'
     try:
@@ -45,8 +45,8 @@
       return name
     except:
         return None
-=======
-# Define some function for reading cluster config
+
+
 def get_mac_address():
   """
   Get current device MAC address
@@ -57,7 +57,6 @@
   res, _ = p.communicate()
   add = res.decode().strip()
   return add
->>>>>>> b5387942
 
 
 def get_current_node_info(file_path):
@@ -120,11 +119,7 @@
 
 # PCI of port connected to switch
 sw_port = PMDPort(pci=out_pci, num_inc_q=count_queue, num_out_q=count_queue,
-<<<<<<< HEAD
-                  rate_limiting=overlay, rate=40,  data_mapping=cdq)
-=======
            rate_limiting=overlay, rate=rate, data_mapping=cdq)
->>>>>>> b5387942
 
 
 # TAS vhost ports
