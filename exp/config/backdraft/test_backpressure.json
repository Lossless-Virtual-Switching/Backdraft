{
    "general": {
        "sysbench": 0,
        "moongen": 0,
        "bess": 1,
	"mtcp": 0
    },

    "moongen": {
        "exp_duration": 60,
        "script": "backdraft_workload_generator.lua",
<<<<<<< HEAD
        "moongen_home": "/proj/uic-dcs-PG0/moongen",
=======
        "moongen_home": "/home/alireza/Documents/moongen",
	"results_dir": "/home/alireza/Documents/post-loom/exp/results",
>>>>>>> d37eb2c8
	"server": {
		"dev": 0,
		"count": 1,
        	"tqueue": 1,
        	"rqueue": 1,
        	"SleepTime": 0,
		"dumper": 0,
		"requests": 1000000000,
        	"dpdk_config": "dpdk_configs/dpdk-conf-backdraft-local-server.lua"
	},

	"client": {
		"dev": 0,
		"count": 1,
        	"rqueue": 1,
        	"tqueue": 1,
        	"dpdk_config": "dpdk_configs/dpdk-conf-backdraft-local-client.lua",
        	"concurrency": 256,
        	"SleepTime": 0,
        	"rate": 4,
        	"drop": 1,
		"requests": 1000000000
    	}
    },

    "mtcp": {
        "mtcp_home": "/proj/uic-dcs-PG0/post-loom/mtcp"
    },

    "bess": {
        "send_dev": {
            "tx": 1,
            "rx": 1
        },
        "recv_dev": {
            "tx": 1,
            "rx": 1
        },
        "send_q": 1,
        "recv_q": 1,
        "queue_size_inc": 64,
        "queue_size_out": 64,
        "backdraft": false,
	"bfc": false,
        "bess_config": "mtcp_sw.bess",
        "bess_home": "/proj/uic-dcs-PG0/post-loom/code/bess"
    },

    "sysbench": {
        "thread_number": 4
    },

    "plot": {
        "plot_dir": "/proj/uic-dcs-PG0/post-loom/exp/analysis/plot",
        "drawer": "draw.py",
        "latency_0": "latency_0.txt",
        "latency_1": "latency_1.txt",
        "drop_0": "drop_0.txt",
        "drop_1": "drop_1.txt",
        "background_rate": "background_rate.txt",
        "venv_path": "some_random_path"
    }
}<|MERGE_RESOLUTION|>--- conflicted
+++ resolved
@@ -9,12 +9,8 @@
     "moongen": {
         "exp_duration": 60,
         "script": "backdraft_workload_generator.lua",
-<<<<<<< HEAD
-        "moongen_home": "/proj/uic-dcs-PG0/moongen",
-=======
         "moongen_home": "/home/alireza/Documents/moongen",
 	"results_dir": "/home/alireza/Documents/post-loom/exp/results",
->>>>>>> d37eb2c8
 	"server": {
 		"dev": 0,
 		"count": 1,
